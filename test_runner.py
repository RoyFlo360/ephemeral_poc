--- conflicted
+++ resolved
@@ -4,7 +4,6 @@
 from typing import Tuple
 import signal
 import sys
-<<<<<<< HEAD
 import os
 
 # Set environment variable for unbuffered output
@@ -17,24 +16,16 @@
 
 def signal_handler(signum, frame):
     """Handle other signals gracefully to prevent broken pipe errors."""
-=======
-
-def signal_handler(signum, frame):
-    """Handle signals gracefully to prevent broken pipe errors."""
->>>>>>> 26d1978a
     print(f"\nReceived signal {signum}. Exiting gracefully...")
     sys.exit(0)
 
 # Set up signal handlers
 signal.signal(signal.SIGPIPE, signal.SIG_DFL)  # Handle broken pipe gracefully
 signal.signal(signal.SIGTERM, signal_handler)  # Handle termination gracefully
-<<<<<<< HEAD
 signal.signal(signal.SIGINT, signal_handler)   # Handle Ctrl+C gracefully
 
 # Global timeout variable
 timeout_seconds = 600  # Default timeout
-=======
->>>>>>> 26d1978a
 
 def run_unit_tests_in_ephemeral_container(
     image_name: str = "myephemeral-test",
@@ -349,8 +340,6 @@
         test_type = "all"  # default to running all tests
         if len(argv) > 1:
             test_type = argv[1]
-        
-<<<<<<< HEAD
         # Get timeout from command line if provided
         if len(argv) > 2:
             try:
@@ -406,7 +395,7 @@
         finally:
             # Always cancel the alarm
             signal.alarm(0)
-=======
+            
         print(f"=== Test Runner ===")
         print(f"Test type: {test_type}")
         print(f"==================")
@@ -439,7 +428,6 @@
             print(f"\n❌ Some tests failed!")
         
         exit(0 if success else 1)
->>>>>>> 26d1978a
         
     except BrokenPipeError:
         # Handle broken pipe gracefully
