--- conflicted
+++ resolved
@@ -85,7 +85,6 @@
           path: test-results/unit
 
       - name: Generate Test Summary Report
-<<<<<<< HEAD
         run: |
           echo "## 🧪 Unit Test Results" > test-summary.md
           echo "" >> test-summary.md
@@ -338,296 +337,6 @@
               console.log('=== End Debug Info ===');
               throw error; // Re-throw to fail the step
             }
-
-=======
-        run: |
-          echo "## 🧪 Unit Test Results" > test-summary.md
-          echo "" >> test-summary.md
-          
-          # Debug: Show XML file content
-          echo "=== Debug: XML File Content ===" >&2
-          if [ -f "test-results/unit/results.xml" ]; then
-            cat test-results/unit/results.xml >&2
-          else
-            echo "XML file not found!" >&2
-          fi
-          echo "=== End Debug ===" >&2
-          
-          if [ -f "test-results/unit/results.xml" ]; then
-            # Parse XML results and generate summary
-            echo "### 📊 Test Summary" >> test-summary.md
-            echo "" >> test-summary.md
-            
-            # Extract test counts from XML - use more reliable parsing
-            # First try to get counts from testsuite attributes (most reliable)
-            suite_total=$(grep -o 'tests="[0-9]*"' test-results/unit/results.xml 2>/dev/null | sed 's/tests="\([0-9]*\)"/\1/' || echo "0")
-            suite_failures=$(grep -o 'failures="[0-9]*"' test-results/unit/results.xml 2>/dev/null | sed 's/failures="\([0-9]*\)"/\1/' || echo "0")
-            suite_errors=$(grep -o 'errors="[0-9]*"' test-results/unit/results.xml 2>/dev/null | sed 's/errors="\([0-9]*\)"/\1/' || echo "0")
-            suite_skipped=$(grep -o 'skipped="[0-9]*"' test-results/unit/results.xml 2>/dev/null | sed 's/skipped="\([0-9]*\)"/\1/' || echo "0")
-            
-            # Fallback: Count individual elements
-            element_total=$(grep -c '<testcase' test-results/unit/results.xml 2>/dev/null || echo "0")
-            element_failures=$(grep -c '<failure' test-results/unit/results.xml 2>/dev/null || echo "0")
-            element_errors=$(grep -c '<error' test-results/unit/results.xml 2>/dev/null || echo "0")
-            element_skipped=$(grep -c '<skipped' test-results/unit/results.xml 2>/dev/null || echo "0")
-            
-            # Debug: Show all parsing results
-            echo "=== XML Parsing Debug ===" >&2
-            echo "Testsuite attributes:" >&2
-            echo "  tests: '$suite_total'" >&2
-            echo "  failures: '$suite_failures'" >&2
-            echo "  errors: '$suite_errors'" >&2
-            echo "  skipped: '$suite_skipped'" >&2
-            echo "Element counts:" >&2
-            echo "  testcase: '$element_total'" >&2
-            echo "  failure: '$element_failures'" >&2
-            echo "  error: '$element_errors'" >&2
-            echo "  skipped: '$element_skipped'" >&2
-            
-            # Use testsuite attributes if available, otherwise fall back to element counts
-            if [ "$suite_total" != "0" ] && [ "$suite_total" != "" ]; then
-              total_tests=$suite_total
-              failed_tests=$suite_failures
-              error_tests=$suite_errors
-              skipped_tests=$suite_skipped
-              echo "Using testsuite attributes" >&2
-            else
-              total_tests=$element_total
-              failed_tests=$element_failures
-              error_tests=$element_errors
-              skipped_tests=$element_skipped
-              echo "Using element counts" >&2
-            fi
-            
-            # Clean up any whitespace and ensure they are valid numbers
-            total_tests=$(echo "$total_tests" | tr -d '[:space:]')
-            failed_tests=$(echo "$failed_tests" | tr -d '[:space:]')
-            error_tests=$(echo "$error_tests" | tr -d '[:space:]')
-            skipped_tests=$(echo "$skipped_tests" | tr -d '[:space:]')
-            
-            # Set default values if empty
-            total_tests=${total_tests:-0}
-            failed_tests=${failed_tests:-0}
-            error_tests=${error_tests:-0}
-            skipped_tests=${skipped_tests:-0}
-            
-            # Debug: Show final parsed counts
-            echo "Final counts: total='$total_tests', failed='$failed_tests', error='$error_tests', skipped='$skipped_tests'" >&2
-            echo "=== End XML Parsing Debug ===" >&2
-            
-            # Test arithmetic operations
-            echo "Testing arithmetic: total=$total_tests, failed=$failed_tests" >&2
-            echo "Arithmetic test: $((total_tests + 0))" >&2
-            
-            # Calculate passed tests (total - failed - errors - skipped)
-            passed_tests=$((total_tests - failed_tests - error_tests - skipped_tests))
-            
-            # Ensure we don't have negative numbers
-            if [ "$passed_tests" -lt 0 ]; then
-              passed_tests=0
-            fi
-            
-            # Create visual status indicators
-            if [ "$failed_tests" -eq 0 ] && [ "$error_tests" -eq 0 ]; then
-              echo "✅ **All tests passed!** ($total_tests/$total_tests)" >> test-summary.md
-              echo "" >> test-summary.md
-              echo "🎉 Great job! All unit tests are passing." >> test-summary.md
-            else
-              echo "❌ **Tests failed!** ($passed_tests/$total_tests passed, $((failed_tests + error_tests)) failed)" >> test-summary.md
-              echo "" >> test-summary.md
-              echo "⚠️  Some tests are failing. Please fix them before merging." >> test-summary.md
-            fi
-            
-            echo "" >> test-summary.md
-            echo "### 📈 Test Statistics" >> test-summary.md
-            echo "- **Total Tests:** $total_tests" >> test-summary.md
-            echo "- **Passed:** $passed_tests" >> test-summary.md
-            echo "- **Failed:** $failed_tests" >> test-summary.md
-            if [ "$error_tests" -gt 0 ]; then
-              echo "- **Errors:** $error_tests" >> test-summary.md
-            fi
-            if [ "$skipped_tests" -gt 0 ]; then
-              echo "- **Skipped:** $skipped_tests" >> test-summary.md
-            fi
-            
-            # Calculate success rate safely
-            if [ "$total_tests" -gt 0 ]; then
-              success_rate=$(( (passed_tests * 100) / total_tests ))
-              echo "- **Success Rate:** $success_rate%" >> test-summary.md
-            else
-              echo "- **Success Rate:** 0%" >> test-summary.md
-            fi
-            
-            # Add test details if there are failures or errors
-            if [ "$failed_tests" -gt 0 ] || [ "$error_tests" -gt 0 ]; then
-              echo "" >> test-summary.md
-              echo "### 🔍 Failed Tests Details" >> test-summary.md
-              
-              # Extract and format failure details - improved approach
-              if [ "$failed_tests" -gt 0 ]; then
-                echo "#### ❌ Test Failures:" >> test-summary.md
-                # Extract test names and failure messages
-                grep -A 10 '<testcase' test-results/unit/results.xml 2>/dev/null | while IFS= read -r line; do
-                  if [[ $line == *"name="* ]]; then
-                    test_name=$(echo "$line" | sed -n 's/.*name="\([^"]*\)".*/\1/p')
-                    if [ ! -z "$test_name" ]; then
-                      echo "- **$test_name**" >> test-summary.md
-                    fi
-                  elif [[ $line == *"<failure"* ]]; then
-                    # Extract failure message
-                    failure_msg=$(echo "$line" | sed -n 's/.*<failure[^>]*>\(.*\)<\/failure>.*/\1/p')
-                    if [ ! -z "$failure_msg" ]; then
-                      echo "  - Failure: \`$failure_msg\`" >> test-summary.md
-                    fi
-                  fi
-                done
-              fi
-              
-              echo "" >> test-summary.md
-              echo "### 📋 Raw Test Results" >> test-summary.md
-              echo '```xml' >> test-summary.md
-              cat test-results/unit/results.xml >> test-summary.md
-              echo '```' >> test-summary.md
-            fi
-            
-          else
-            echo "❌ **No test results found**" >> test-summary.md
-            echo "" >> test-summary.md
-            echo "Tests may have failed before generating results. Check the workflow logs for details." >> test-summary.md
-          fi
-
-      - name: Debug - Show generated report
-        run: |
-          echo "=== Generated Test Summary ==="
-          cat test-summary.md
-          echo "=== End of Summary ==="
-
-      - name: Test Comment on PR
-        if: github.event_name == 'pull_request'
-        uses: actions/github-script@v7
-        with:
-          script: |
-            console.log('=== Test Comment Step ===');
-            console.log('Event name:', context.eventName);
-            console.log('PR Number:', context.issue.number);
-            console.log('Repository:', context.repo.owner + '/' + context.repo.repo);
-            console.log('Actor:', context.actor);
-            
-            // Try to create a simple test comment
-            try {
-              await github.rest.issues.createComment({
-                owner: context.repo.owner,
-                repo: context.repo.repo,
-                issue_number: context.issue.number,
-                body: '🧪 **Test Comment**: Commenting is working!'
-              });
-              console.log('Test comment created successfully');
-            } catch (error) {
-              console.log('ERROR creating test comment:', error.message);
-              throw error;
-            }
-            console.log('=== End Test Comment ===');
-
-      - name: Comment on PR
-        if: github.event_name == 'pull_request'
-        uses: actions/github-script@v7
-        with:
-          script: |
-            try {
-              const fs = require('fs');
-              const testSummary = fs.readFileSync('test-summary.md', 'utf8');
-              
-              console.log('=== PR Comment Debug Info ===');
-              console.log('Event name:', context.eventName);
-              console.log('PR Number:', context.issue.number);
-              console.log('Repository:', context.repo.owner + '/' + context.repo.repo);
-              console.log('Actor:', context.actor);
-              console.log('Test summary length:', testSummary.length);
-              console.log('First 200 chars of summary:', testSummary.substring(0, 200));
-              
-              // Debug: Show all available context
-              console.log('Full context:', JSON.stringify(context, null, 2));
-              console.log('GitHub context:', JSON.stringify(github, null, 2));
-              
-              // Check if we can read the file
-              if (!fs.existsSync('test-summary.md')) {
-                console.log('ERROR: test-summary.md file not found!');
-                return;
-              }
-              
-              // Get PR number from different possible sources
-              let prNumber = context.issue.number;
-              if (!prNumber && github.event && github.event.pull_request) {
-                prNumber = github.event.pull_request.number;
-              }
-              if (!prNumber && github.event && github.event.issue) {
-                prNumber = github.event.issue.number;
-              }
-              
-              console.log('Resolved PR Number:', prNumber);
-              
-              if (!prNumber) {
-                console.log('ERROR: Could not determine PR number!');
-                return;
-              }
-              
-              // Create or update PR comment
-              const { data: comments } = await github.rest.issues.listComments({
-                owner: context.repo.owner,
-                repo: context.repo.repo,
-                issue_number: prNumber
-              });
-              
-              console.log('Found', comments.length, 'existing comments');
-              
-              // Find existing test result comment
-              const existingComment = comments.find(comment => 
-                comment.user.type === 'Bot' && 
-                comment.body.includes('🧪 Unit Test Results')
-              );
-              
-              if (existingComment) {
-                console.log('Updating existing comment:', existingComment.id);
-                // Update existing comment
-                await github.rest.issues.updateComment({
-                  owner: context.repo.owner,
-                  repo: context.repo.repo,
-                  comment_id: existingComment.id,
-                  body: testSummary
-                });
-              } else {
-                console.log('Creating new comment');
-                // Create new comment
-                await github.rest.issues.createComment({
-                  owner: context.repo.owner,
-                  repo: context.repo.repo,
-                  issue_number: prNumber,
-                  body: testSummary
-                });
-              }
-              
-              console.log('Comment operation completed successfully');
-              console.log('=== End Debug Info ===');
-              
-            } catch (error) {
-              console.log('ERROR in comment step:', error.message);
-              console.log('Error stack:', error.stack);
-              console.log('=== End Debug Info ===');
-              throw error; // Re-throw to fail the step
-            }
-
-      - name: Debug - Check if comment step ran
-        if: github.event_name == 'pull_request'
-        run: |
-          echo "=== Comment Step Debug ==="
-          echo "Event name: ${{ github.event_name }}"
-          echo "PR number: ${{ github.event.pull_request.number }}"
-          echo "Repository: ${{ github.repository }}"
-          echo "Actor: ${{ github.actor }}"
-          echo "Event type: ${{ github.event_name }}"
-          echo "=== End Comment Debug ==="
-
->>>>>>> 291b8dda
       - name: Upload Test Summary
         uses: actions/upload-artifact@v4
         with:
