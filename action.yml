name: 'Ephemeral Test Suite'
description: 'Run comprehensive test suite with unit, integration, and selenium tests in Docker containers'
inputs:
  test-type:
    description: 'Type of tests to run (unit, integration, selenium, all)'
    required: false
    default: 'all'
  timeout:
    description: 'Timeout in seconds for tests'
    required: false
    default: '600'
  working-directory:
    description: 'Working directory to run tests from (useful for monorepos)'
    required: false
    default: '.'
  upload-results:
    description: 'Whether to upload test results as artifacts'
    required: false
    default: 'true'
  test-repository:
    description: 'Repository containing the test suite'
    required: false
    default: 'RoyFlo360/ephemeral_poc'

outputs:
  success:
    description: 'Whether all tests passed successfully'
    value: ${{ steps.run-tests.outputs.success }}
  logs:
    description: 'Test execution logs'
    value: ${{ steps.run-tests.outputs.logs }}

runs:
  using: 'composite'
  steps:
    - name: Checkout test repository
      uses: actions/checkout@v4
      with:
        repository: ${{ inputs.test-repository }}
        path: ephemeral-test-suite
        
    - name: Set up Python
      uses: actions/setup-python@v5
      with:
        python-version: '3.11'
        
    - name: Install Python dependencies
      run: |
        cd ephemeral-test-suite
        pip install --upgrade pip
        pip install -r requirements.txt
        echo "Installed Python packages:"
        pip list | grep -E "(docker|pytest|psycopg2|selenium)"
      shell: bash
        
    - name: Install Docker Compose
      run: |
        sudo curl -L "https://github.com/docker/compose/releases/download/v2.20.0/docker-compose-$(uname -s)-$(uname -m)" -o /usr/local/bin/docker-compose
        sudo chmod +x /usr/local/bin/docker-compose
      shell: bash
        
    - name: Start Docker service
      run: |
        sudo systemctl start docker
        sudo systemctl status docker
        docker --version
        docker-compose --version
      shell: bash
        
    - name: Run Tests
      id: run-tests
      run: |
        echo "Current directory: $(pwd)"
        echo "Listing ephemeral-test-suite directory:"
        ls -la ephemeral-test-suite/ || echo "Directory not found"
        echo "Checking for test_runner.py:"
        ls -la ephemeral-test-suite/test_runner.py || echo "test_runner.py not found"
<<<<<<< HEAD
<<<<<<< HEAD
        echo "Checking for requirements.txt:"
        ls -la ephemeral-test-suite/requirements.txt || echo "requirements.txt not found"
        
=======
>>>>>>> d289ca7ace7f0dd7673dbd956c50bae490a8fb44
=======
>>>>>>> 52e91c61
        cd ephemeral-test-suite
        echo "Current working directory: $(pwd)"
        echo "Python version: $(python --version)"
        echo "Python path: $(which python)"
        echo "Available Python packages:"
        pip list | head -20
        
        echo "Running ${{ inputs.test-type }} tests with timeout ${{ inputs.timeout }}s"
        
        # Set timeout for the test execution
        timeout ${{ inputs.timeout }} python test_runner.py ${{ inputs.test-type }} || {
          EXIT_CODE=$?
          if [ $EXIT_CODE -eq 124 ]; then
            echo "Tests timed out after ${{ inputs.timeout }} seconds"
            echo "success=false" >> $GITHUB_OUTPUT
            echo "logs=Tests timed out" >> $GITHUB_OUTPUT
            exit 1
          else
            echo "Tests failed with exit code $EXIT_CODE"
            echo "success=false" >> $GITHUB_OUTPUT
            echo "logs=Tests failed with exit code $EXIT_CODE" >> $GITHUB_OUTPUT
            exit $EXIT_CODE
          fi
        }
        
        # If we get here, tests passed
        echo "success=true" >> $GITHUB_OUTPUT
        echo "logs=All tests completed successfully" >> $GITHUB_OUTPUT
      shell: bash
      
    - name: Upload Test Results
      if: always() && inputs.upload-results == 'true'
      uses: actions/upload-artifact@v4
      with:
        name: ephemeral-test-results-${{ inputs.test-type }}
        path: ephemeral-test-suite/test-results/
        retention-days: 3<|MERGE_RESOLUTION|>--- conflicted
+++ resolved
@@ -75,15 +75,9 @@
         ls -la ephemeral-test-suite/ || echo "Directory not found"
         echo "Checking for test_runner.py:"
         ls -la ephemeral-test-suite/test_runner.py || echo "test_runner.py not found"
-<<<<<<< HEAD
-<<<<<<< HEAD
         echo "Checking for requirements.txt:"
         ls -la ephemeral-test-suite/requirements.txt || echo "requirements.txt not found"
-        
-=======
->>>>>>> d289ca7ace7f0dd7673dbd956c50bae490a8fb44
-=======
->>>>>>> 52e91c61
+
         cd ephemeral-test-suite
         echo "Current working directory: $(pwd)"
         echo "Python version: $(python --version)"
